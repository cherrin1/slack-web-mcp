import { McpServer } from "@modelcontextprotocol/sdk/server/mcp.js";
import { StreamableHTTPServerTransport } from "@modelcontextprotocol/sdk/server/streamableHttp.js";
import express from "express";
import { WebClient } from "@slack/web-api";
import crypto from "crypto";
import { z } from "zod";
import { randomUUID } from "node:crypto";

const app = express();
const port = process.env.PORT || 3000;

// Environment variables
const SLACK_CLIENT_ID = process.env.SLACK_CLIENT_ID;
const SLACK_CLIENT_SECRET = process.env.SLACK_CLIENT_SECRET;
const MCP_SECRET = process.env.MCP_SECRET || crypto.randomBytes(32).toString('hex');

// Validate required environment variables
if (!SLACK_CLIENT_ID || !SLACK_CLIENT_SECRET) {
  console.error('❌ Missing required environment variables: SLACK_CLIENT_ID, SLACK_CLIENT_SECRET');
  process.exit(1);
}

console.log('✅ Environment variables loaded');

// Enhanced storage for multi-user support
const userTokens = new Map(); // Maps "teamId:userId" to Slack token data
const mcpTransports = new Map(); // Maps MCP session ID to transport
const sessionUsers = new Map(); // Maps MCP session ID to user token data
const claudeTokens = new Map(); // Maps Claude access tokens to user identity

app.use(express.json());
app.use(express.urlencoded({ extended: true }));

// Helper function to get base URL
function getBaseUrl(req) {
  const protocol = req.get('x-forwarded-proto') || 'https';
  const host = req.get('host');
  return `${protocol}://${host}`;
}

// Get user-specific token data from Claude auth token
function getUserTokenData(claudeToken) {
  const tokenMapping = claudeTokens.get(claudeToken);
  if (!tokenMapping) {
    return null;
  }
  
  const tokenKey = `${tokenMapping.team_id}:${tokenMapping.user_id}`;
  return userTokens.get(tokenKey);
}

// Create MCP server instance (enhanced for user context)
function createMCPServer(tokenData, sessionId) {
  const server = new McpServer({
    name: "Slack",
    version: "1.0.0"
  });

  console.log(`🔧 Creating MCP server for ${tokenData.user_name} (${tokenData.team_name}) - Session: ${sessionId}`);

  // Tool 1: Send message to channel
  server.registerTool(
    "slack_send_message",
    {
      title: "Send Slack Message",
      description: "Send a message to a Slack channel or user",
      inputSchema: {
        channel: z.string().describe("Channel ID or name (e.g., #general, @username, or channel ID)"),
        text: z.string().describe("Message text to send")
      }
    },
    async ({ channel, text }) => {
      try {
        const slack = new WebClient(tokenData.access_token);
        const result = await slack.chat.postMessage({
          channel: channel,
          text: text
        });
        
        console.log(`📤 Message sent by ${tokenData.user_name} to ${channel}`);
        
        return {
          content: [{
            type: "text",
            text: `✅ Message sent successfully to ${channel}!\n\nTimestamp: ${result.ts}\nChannel: ${result.channel}\nSent as: ${tokenData.user_name} (${tokenData.team_name})`
          }]
        };
      } catch (error) {
        console.error(`❌ Send message failed for ${tokenData.user_name}:`, error.message);
        return {
          content: [{
            type: "text",
            text: `❌ Failed to send message: ${error.message}`
          }],
          isError: true
        };
      }
    }
  );

  // Tool 2: Send direct message
  server.registerTool(
    "slack_send_dm",
    {
      title: "Send Direct Message",
      description: "Send a direct message to a specific user",
      inputSchema: {
        user: z.string().describe("User ID or @username to send DM to"),
        text: z.string().describe("Message text to send")
      }
    },
    async ({ user, text }) => {
      try {
        const slack = new WebClient(tokenData.access_token);
        
        // Open DM channel with user
        const dmResult = await slack.conversations.open({
          users: user.replace('@', '')
        });
        
        const result = await slack.chat.postMessage({
          channel: dmResult.channel.id,
          text: text
        });
        
        console.log(`💬 DM sent by ${tokenData.user_name} to ${user}`);
        
        return {
          content: [{
            type: "text",
            text: `✅ Direct message sent to ${user}!\n\nTimestamp: ${result.ts}\nSent as: ${tokenData.user_name}`
          }]
        };
      } catch (error) {
        console.error(`❌ Send DM failed for ${tokenData.user_name}:`, error.message);
        return {
          content: [{
            type: "text",
            text: `❌ Failed to send DM: ${error.message}`
          }],
          isError: true
        };
      }
    }
  );

  // Tool 3: Get channels (user-specific)
  server.registerTool(
    "slack_get_channels",
    {
      title: "Get Slack Channels",
      description: "Get list of channels you have access to",
      inputSchema: {
        types: z.string().optional().describe("Channel types to include (public_channel,private_channel,mpim,im)").default("public_channel,private_channel")
      }
    },
    async ({ types = "public_channel,private_channel" }) => {
      try {
        const slack = new WebClient(tokenData.access_token);
        const channels = await slack.conversations.list({
          types: types,
          limit: 200
        });
        
        const channelList = channels.channels
          .map(ch => {
            const type = ch.is_private ? '🔒 Private' : '🌍 Public';
            const members = ch.num_members ? ` (${ch.num_members} members)` : '';
            return `• #${ch.name} ${type}${members} - ${ch.id}`;
          })
          .join('\n');
        
        return {
          content: [{
            type: "text",
            text: `📋 Your channels in ${tokenData.team_name}:\n\n${channelList}\n\n*Connected as: ${tokenData.user_name}*`
          }]
        };
      } catch (error) {
        return {
          content: [{
            type: "text",
            text: `❌ Failed to get channels: ${error.message}`
          }],
          isError: true
        };
      }
    }
  );

  // Tool 4: Get workspace users
  server.registerTool(
    "slack_get_users",
    {
      title: "Get Workspace Users",
      description: "Get list of users in your workspace",
      inputSchema: {
        limit: z.number().optional().describe("Maximum number of users to return").default(50)
      }
    },
    async ({ limit = 50 }) => {
      try {
        const slack = new WebClient(tokenData.access_token);
        const users = await slack.users.list({
          limit: limit
        });
        
        const userList = users.members
          .filter(user => !user.deleted && !user.is_bot)
          .map(user => {
            const status = user.presence || 'unknown';
            const statusIcon = status === 'active' ? '🟢' : '⚪';
            const realName = user.real_name || user.name;
            const isCurrentUser = user.id === tokenData.user_id ? ' (YOU)' : '';
            return `• ${statusIcon} ${realName} (@${user.name}) - ${user.id}${isCurrentUser}`;
          })
          .join('\n');
        
        return {
          content: [{
            type: "text",
            text: `👥 Users in ${tokenData.team_name}:\n\n${userList}\n\n*Connected as: ${tokenData.user_name}*`
          }]
        };
      } catch (error) {
        return {
          content: [{
            type: "text",
            text: `❌ Failed to get users: ${error.message}`
          }],
          isError: true
        };
      }
    }
  );

  // Tool 5: Get workspace info (user-specific)
  server.registerTool(
    "slack_get_workspace_info",
    {
      title: "Get Workspace Info",
      description: "Get information about your workspace and profile",
      inputSchema: {}
    },
    async () => {
      try {
        const slack = new WebClient(tokenData.access_token);
        const teamInfo = await slack.team.info();
        const userInfo = await slack.users.info({ user: tokenData.user_id });
        
        return {
          content: [{
            type: "text",
            text: `🏢 Your Workspace Information:

**Workspace:** ${teamInfo.team.name}
**Domain:** ${teamInfo.team.domain}.slack.com
**ID:** ${teamInfo.team.id}

**Your Profile:**
**Name:** ${userInfo.user.real_name || userInfo.user.name}
**Username:** @${userInfo.user.name}
**Email:** ${userInfo.user.profile.email || 'Not available'}
**Title:** ${userInfo.user.profile.title || 'Not set'}
**Status:** ${userInfo.user.presence || 'unknown'}

**Session Info:**
**Connected as:** ${tokenData.user_name}
**MCP Session:** ${sessionId}
**Token created:** ${tokenData.created_at}
**Permissions:** ${tokenData.scope ? tokenData.scope.split(',').length + ' scopes' : 'Standard scopes'}`
          }]
        };
      } catch (error) {
        return {
          content: [{
            type: "text",
            text: `❌ Failed to get workspace info: ${error.message}`
          }],
          isError: true
        };
      }
    }
  );

  // Tool 6: Get messages
  server.registerTool(
    "slack_get_messages",
    {
      title: "Get Slack Messages",
      description: "Get messages from a channel or DM",
      inputSchema: {
        channel: z.string().describe("Channel ID or name"),
        limit: z.number().optional().describe("Number of messages to retrieve (max 100)").default(10)
      }
    },
    async ({ channel, limit = 10 }) => {
      try {
        const slack = new WebClient(tokenData.access_token);
        const messages = await slack.conversations.history({
          channel: channel,
          limit: Math.min(limit, 100)
        });
        
        const messageList = await Promise.all(
          messages.messages
            .slice(0, limit)
            .map(async (msg) => {
              const timestamp = new Date(parseInt(msg.ts) * 1000).toLocaleString();
              let userName = msg.user;
              
              // Try to get user's real name
              try {
                const userInfo = await slack.users.info({ user: msg.user });
                userName = userInfo.user.real_name || userInfo.user.name;
              } catch (e) {
                // Keep original user ID if lookup fails
              }
              
              return `[${timestamp}] ${userName}: ${msg.text || '(no text)'}`;
            })
        );
        
        return {
          content: [{
            type: "text",
            text: `💬 Recent messages from ${channel}:\n\n${messageList.join('\n')}\n\n*Retrieved by: ${tokenData.user_name}*`
          }]
        };
      } catch (error) {
        return {
          content: [{
            type: "text",
            text: `❌ Failed to get messages: ${error.message}`
          }],
          isError: true
        };
      }
    }
  );

  // Tool 7: Search messages
  server.registerTool(
    "slack_search_messages",
    {
      title: "Search Slack Messages",
      description: "Search for messages across your workspace",
      inputSchema: {
        query: z.string().describe("Search query (e.g., 'from:@user', 'in:#channel', or just keywords)"),
        limit: z.number().optional().describe("Number of results to return").default(10)
      }
    },
    async ({ query, limit = 10 }) => {
      try {
        const slack = new WebClient(tokenData.access_token);
        const results = await slack.search.messages({
          query: query,
          count: Math.min(limit, 20)
        });
        
        if (!results.messages || results.messages.total === 0) {
          return {
            content: [{
              type: "text",
              text: `🔍 No messages found for query: "${query}"\n\n*Searched by: ${tokenData.user_name}*`
            }]
          };
        }
        
        const messageList = results.messages.matches
          .slice(0, limit)
          .map(msg => {
            const timestamp = new Date(parseInt(msg.ts) * 1000).toLocaleString();
            const channel = msg.channel ? `#${msg.channel.name}` : 'DM';
            const userName = msg.user || 'Unknown';
            return `[${timestamp}] ${userName} in ${channel}: ${msg.text}`;
          })
          .join('\n\n');
        
        return {
          content: [{
            type: "text",
            text: `🔍 Search results for "${query}":\n\n${messageList}\n\n*Searched by: ${tokenData.user_name}*`
          }]
        };
      } catch (error) {
        return {
          content: [{
            type: "text",
            text: `❌ Failed to search messages: ${error.message}`
          }],
          isError: true
        };
      }
    }
  );

  // Tool 8: Get user info
  server.registerTool(
    "slack_get_user_info",
    {
      title: "Get User Information",
      description: "Get detailed information about a specific user",
      inputSchema: {
        user: z.string().describe("User ID or @username to get info for")
      }
    },
    async ({ user }) => {
      try {
        const slack = new WebClient(tokenData.access_token);
        const userInfo = await slack.users.info({ 
          user: user.replace('@', '') 
        });
        
        const u = userInfo.user;
        const profile = u.profile || {};
        
        return {
          content: [{
            type: "text",
            text: `👤 User Information:

**Name:** ${u.real_name || u.name}
**Username:** @${u.name}
**ID:** ${u.id}
**Email:** ${profile.email || 'Not available'}
**Phone:** ${profile.phone || 'Not available'}
**Title:** ${profile.title || 'Not set'}
**Status:** ${u.presence || 'unknown'}
**Timezone:** ${u.tz_label || 'Not available'}
**Is Admin:** ${u.is_admin ? 'Yes' : 'No'}
**Is Owner:** ${u.is_owner ? 'Yes' : 'No'}
**Account Type:** ${u.is_bot ? 'Bot' : 'User'}

**Status Text:** ${profile.status_text || 'None'}
**Status Emoji:** ${profile.status_emoji || 'None'}

*Retrieved by: ${tokenData.user_name}*`
          }]
        };
      } catch (error) {
        return {
          content: [{
            type: "text",
            text: `❌ Failed to get user info: ${error.message}`
          }],
          isError: true
        };
      }
    }
  );

  // Tool 9: Get channel info
  server.registerTool(
    "slack_get_channel_info",
    {
      title: "Get Channel Information",
      description: "Get detailed information about a specific channel",
      inputSchema: {
        channel: z.string().describe("Channel ID or name to get info for")
      }
    },
    async ({ channel }) => {
      try {
        const slack = new WebClient(tokenData.access_token);
        const channelInfo = await slack.conversations.info({ 
          channel: channel.replace('#', '') 
        });
        
        const ch = channelInfo.channel;
        const created = new Date(ch.created * 1000).toLocaleString();
        
        return {
          content: [{
            type: "text",
            text: `📺 Channel Information:

**Name:** #${ch.name}
**ID:** ${ch.id}
**Type:** ${ch.is_private ? '🔒 Private' : '🌍 Public'}
**Topic:** ${ch.topic?.value || 'None'}
**Purpose:** ${ch.purpose?.value || 'None'}
**Members:** ${ch.num_members || 'Unknown'}
**Created:** ${created}
**Is Archived:** ${ch.is_archived ? 'Yes' : 'No'}
**Is General:** ${ch.is_general ? 'Yes' : 'No'}

**Creator:** ${ch.creator || 'Unknown'}

*Retrieved by: ${tokenData.user_name} from ${tokenData.team_name}*`
          }]
        };
      } catch (error) {
        return {
          content: [{
            type: "text",
            text: `❌ Failed to get channel info: ${error.message}`
          }],
          isError: true
        };
      }
    }
  );
<<<<<<< HEAD

=======
// Add this new tool after the existing tools in the createMCPServer function

// Tool 10: Upload file or image
server.registerTool(
  "slack_upload_file",
  {
    title: "Upload File to Slack",
    description: "Upload a file or image to a Slack channel or DM",
    inputSchema: {
      channel: z.string().describe("Channel ID or name (e.g., #general, @username, or channel ID)"),
      file_data: z.string().describe("Base64 encoded file data"),
      filename: z.string().describe("Name of the file including extension"),
      title: z.string().optional().describe("Title for the file"),
      initial_comment: z.string().optional().describe("Initial comment to post with the file"),
      filetype: z.string().optional().describe("File type (e.g., 'png', 'jpg', 'pdf', 'txt')")
    }
  },
  async ({ channel, file_data, filename, title, initial_comment, filetype }) => {
    try {
      const slack = new WebClient(tokenData.access_token);
      
      // Convert base64 to buffer
      const fileBuffer = Buffer.from(file_data, 'base64');
      
      // Upload the file
      const result = await slack.files.uploadV2({
        channel_id: channel.replace('#', '').replace('@', ''),
        file: fileBuffer,
        filename: filename,
        title: title,
        initial_comment: initial_comment,
        filetype: filetype
      });
      
      console.log(`📎 File uploaded by ${tokenData.user_name} to ${channel}: ${filename}`);
      
      return {
        content: [{
          type: "text",
          text: `✅ File uploaded successfully to ${channel}!\n\nFile: ${filename}\nTitle: ${title || 'None'}\nType: ${filetype || 'auto-detected'}\nFile ID: ${result.file.id}\nUploaded by: ${tokenData.user_name}`
        }]
      };
    } catch (error) {
      console.error(`❌ File upload failed for ${tokenData.user_name}:`, error.message);
      return {
        content: [{
          type: "text",
          text: `❌ Failed to upload file: ${error.message}`
        }],
        isError: true
      };
    }
  }
);

// Tool 11: Upload image with preview
server.registerTool(
  "slack_upload_image",
  {
    title: "Upload Image to Slack",
    description: "Upload an image to a Slack channel or DM with preview",
    inputSchema: {
      channel: z.string().describe("Channel ID or name (e.g., #general, @username, or channel ID)"),
      image_data: z.string().describe("Base64 encoded image data"),
      filename: z.string().describe("Name of the image file including extension"),
      alt_text: z.string().optional().describe("Alt text for the image"),
      title: z.string().optional().describe("Title for the image"),
      initial_comment: z.string().optional().describe("Initial comment to post with the image")
    }
  },
  async ({ channel, image_data, filename, alt_text, title, initial_comment }) => {
    try {
      const slack = new WebClient(tokenData.access_token);
      
      // Convert base64 to buffer
      const imageBuffer = Buffer.from(image_data, 'base64');
      
      // Determine image type from filename or data
      const imageType = filename.toLowerCase().includes('.png') ? 'png' : 
                       filename.toLowerCase().includes('.jpg') || filename.toLowerCase().includes('.jpeg') ? 'jpg' : 
                       filename.toLowerCase().includes('.gif') ? 'gif' : 
                       filename.toLowerCase().includes('.webp') ? 'webp' : 'png';
      
      // Upload the image
      const result = await slack.files.uploadV2({
        channel_id: channel.replace('#', '').replace('@', ''),
        file: imageBuffer,
        filename: filename,
        title: title,
        initial_comment: initial_comment,
        filetype: imageType,
        alt_txt: alt_text
      });
      
      console.log(`🖼️ Image uploaded by ${tokenData.user_name} to ${channel}: ${filename}`);
      
      return {
        content: [{
          type: "text",
          text: `✅ Image uploaded successfully to ${channel}!\n\nImage: ${filename}\nTitle: ${title || 'None'}\nAlt text: ${alt_text || 'None'}\nType: ${imageType}\nFile ID: ${result.file.id}\nUploaded by: ${tokenData.user_name}\n\n🔗 View: ${result.file.permalink}`
        }]
      };
    } catch (error) {
      console.error(`❌ Image upload failed for ${tokenData.user_name}:`, error.message);
      return {
        content: [{
          type: "text",
          text: `❌ Failed to upload image: ${error.message}`
        }],
        isError: true
      };
    }
  }
);

// Tool 12: Upload artifact content as file
server.registerTool(
  "slack_upload_artifact",
  {
    title: "Upload Artifact Content to Slack",
    description: "Upload the content of an artifact (like code, text, etc.) as a file to Slack",
    inputSchema: {
      channel: z.string().describe("Channel ID or name (e.g., #general, @username, or channel ID)"),
      content: z.string().describe("The text content to upload as a file"),
      filename: z.string().describe("Name of the file including extension (e.g., 'script.js', 'report.md')"),
      title: z.string().optional().describe("Title for the file"),
      initial_comment: z.string().optional().describe("Initial comment to post with the file")
    }
  },
  async ({ channel, content, filename, title, initial_comment }) => {
    try {
      const slack = new WebClient(tokenData.access_token);
      
      // Convert text content to buffer
      const fileBuffer = Buffer.from(content, 'utf8');
      
      // Determine file type from extension
      const extension = filename.split('.').pop()?.toLowerCase();
      const filetype = extension || 'txt';
      
      // Upload the content as a file
      const result = await slack.files.uploadV2({
        channel_id: channel.replace('#', '').replace('@', ''),
        file: fileBuffer,
        filename: filename,
        title: title,
        initial_comment: initial_comment,
        filetype: filetype
      });
      
      console.log(`📄 Artifact uploaded by ${tokenData.user_name} to ${channel}: ${filename}`);
      
      return {
        content: [{
          type: "text",
          text: `✅ Artifact uploaded successfully to ${channel}!\n\nFile: ${filename}\nTitle: ${title || 'None'}\nType: ${filetype}\nSize: ${content.length} characters\nFile ID: ${result.file.id}\nUploaded by: ${tokenData.user_name}\n\n🔗 View: ${result.file.permalink}`
        }]
      };
    } catch (error) {
      console.error(`❌ Artifact upload failed for ${tokenData.user_name}:`, error.message);
      return {
        content: [{
          type: "text",
          text: `❌ Failed to upload artifact: ${error.message}`
        }],
        isError: true
      };
    }
  }
);
// Add these new tools to your createMCPServer function after the existing tools

// Tool: Add reaction to message
server.registerTool(
  "slack_add_reaction",
  {
    title: "Add Reaction to Message",
    description: "Add an emoji reaction to a Slack message",
    inputSchema: {
      channel: z.string().describe("Channel ID or name where the message is located"),
      timestamp: z.string().describe("Message timestamp (from message history or search results)"),
      name: z.string().describe("Emoji name without colons (e.g., 'thumbsup', 'heart', 'fire', 'tada')")
    }
  },
  async ({ channel, timestamp, name }) => {
    try {
      const slack = new WebClient(tokenData.access_token);
      
      // Add reaction to the message
      await slack.reactions.add({
        channel: channel.replace('#', ''),
        timestamp: timestamp,
        name: name.replace(/:/g, '') // Remove colons if user included them
      });
      
      console.log(`👍 Reaction :${name}: added by ${tokenData.user_name} to message ${timestamp} in ${channel}`);
      
      return {
        content: [{
          type: "text",
          text: `✅ Added :${name}: reaction to message!\n\nChannel: ${channel}\nMessage timestamp: ${timestamp}\nReaction: :${name}:\nAdded by: ${tokenData.user_name}`
        }]
      };
    } catch (error) {
      console.error(`❌ Add reaction failed for ${tokenData.user_name}:`, error.message);
      return {
        content: [{
          type: "text",
          text: `❌ Failed to add reaction: ${error.message}\n\nTip: Make sure the message timestamp is correct and you have permission to react in this channel.`
        }],
        isError: true
      };
    }
  }
);

// Tool: Remove reaction from message
server.registerTool(
  "slack_remove_reaction",
  {
    title: "Remove Reaction from Message", 
    description: "Remove an emoji reaction from a Slack message",
    inputSchema: {
      channel: z.string().describe("Channel ID or name where the message is located"),
      timestamp: z.string().describe("Message timestamp"),
      name: z.string().describe("Emoji name without colons (e.g., 'thumbsup', 'heart', 'fire')")
    }
  },
  async ({ channel, timestamp, name }) => {
    try {
      const slack = new WebClient(tokenData.access_token);
      
      // Remove reaction from the message
      await slack.reactions.remove({
        channel: channel.replace('#', ''),
        timestamp: timestamp,
        name: name.replace(/:/g, '')
      });
      
      console.log(`👎 Reaction :${name}: removed by ${tokenData.user_name} from message ${timestamp} in ${channel}`);
      
      return {
        content: [{
          type: "text",
          text: `✅ Removed :${name}: reaction from message!\n\nChannel: ${channel}\nMessage timestamp: ${timestamp}\nReaction removed: :${name}:\nRemoved by: ${tokenData.user_name}`
        }]
      };
    } catch (error) {
      console.error(`❌ Remove reaction failed for ${tokenData.user_name}:`, error.message);
      return {
        content: [{
          type: "text",
          text: `❌ Failed to remove reaction: ${error.message}\n\nTip: You can only remove reactions that you added, or you need admin permissions.`
        }],
        isError: true
      };
    }
  }
);

// Tool: Get reactions on a message
server.registerTool(
  "slack_get_reactions",
  {
    title: "Get Message Reactions",
    description: "Get all reactions on a specific Slack message",
    inputSchema: {
      channel: z.string().describe("Channel ID or name where the message is located"),
      timestamp: z.string().describe("Message timestamp")
    }
  },
  async ({ channel, timestamp }) => {
    try {
      const slack = new WebClient(tokenData.access_token);
      
      // Get message with reactions
      const result = await slack.conversations.history({
        channel: channel.replace('#', ''),
        latest: timestamp,
        oldest: timestamp,
        inclusive: true,
        limit: 1
      });
      
      if (!result.messages || result.messages.length === 0) {
        return {
          content: [{
            type: "text", 
            text: `❌ Message not found at timestamp ${timestamp} in ${channel}`
          }],
          isError: true
        };
      }
      
      const message = result.messages[0];
      const reactions = message.reactions || [];
      
      if (reactions.length === 0) {
        return {
          content: [{
            type: "text",
            text: `📭 No reactions found on this message in ${channel}\n\nMessage timestamp: ${timestamp}\nChecked by: ${tokenData.user_name}`
          }]
        };
      }
      
      // Format reactions with user counts
      const reactionList = reactions.map(reaction => {
        const users = reaction.users || [];
        const userCount = reaction.count || users.length;
        return `• :${reaction.name}: (${userCount} ${userCount === 1 ? 'person' : 'people'})`;
      }).join('\n');
      
      return {
        content: [{
          type: "text",
          text: `👍 Reactions on message in ${channel}:\n\n${reactionList}\n\nMessage timestamp: ${timestamp}\nTotal reactions: ${reactions.length}\nChecked by: ${tokenData.user_name}`
        }]
      };
    } catch (error) {
      console.error(`❌ Get reactions failed for ${tokenData.user_name}:`, error.message);
      return {
        content: [{
          type: "text",
          text: `❌ Failed to get reactions: ${error.message}`
        }],
        isError: true
      };
    }
  }
);

// Tool: React to latest message in channel
server.registerTool(
  "slack_react_to_latest",
  {
    title: "React to Latest Message",
    description: "Add a reaction to the most recent message in a channel",
    inputSchema: {
      channel: z.string().describe("Channel ID or name"),
      name: z.string().describe("Emoji name without colons (e.g., 'thumbsup', 'heart', 'fire', 'tada')"),
      exclude_self: z.boolean().optional().describe("Skip your own messages").default(true)
    }
  },
  async ({ channel, name, exclude_self = true }) => {
    try {
      const slack = new WebClient(tokenData.access_token);
      
      // Get recent messages
      const messages = await slack.conversations.history({
        channel: channel.replace('#', ''),
        limit: 10
      });
      
      if (!messages.messages || messages.messages.length === 0) {
        return {
          content: [{
            type: "text",
            text: `❌ No messages found in ${channel}`
          }],
          isError: true
        };
      }
      
      // Find the latest message (optionally excluding own messages)
      let targetMessage = null;
      for (const msg of messages.messages) {
        if (exclude_self && msg.user === tokenData.user_id) {
          continue; // Skip own messages
        }
        targetMessage = msg;
        break;
      }
      
      if (!targetMessage) {
        return {
          content: [{
            type: "text",
            text: `❌ No suitable message found in ${channel} (excluding your own messages)`
          }],
          isError: true
        };
      }
      
      // Add reaction to the message
      await slack.reactions.add({
        channel: channel.replace('#', ''),
        timestamp: targetMessage.ts,
        name: name.replace(/:/g, '')
      });
      
      console.log(`👍 Reaction :${name}: added by ${tokenData.user_name} to latest message in ${channel}`);
      
      // Get user name for the message author
      let authorName = targetMessage.user;
      try {
        const userInfo = await slack.users.info({ user: targetMessage.user });
        authorName = userInfo.user.real_name || userInfo.user.name;
      } catch (e) {
        // Keep original user ID if lookup fails
      }
      
      return {
        content: [{
          type: "text",
          text: `✅ Added :${name}: reaction to latest message!\n\nChannel: ${channel}\nMessage author: ${authorName}\nMessage preview: "${(targetMessage.text || '').substring(0, 100)}${targetMessage.text && targetMessage.text.length > 100 ? '...' : ''}"\nReaction: :${name}:\nAdded by: ${tokenData.user_name}`
        }]
      };
    } catch (error) {
      console.error(`❌ React to latest failed for ${tokenData.user_name}:`, error.message);
      return {
        content: [{
          type: "text",
          text: `❌ Failed to react to latest message: ${error.message}`
        }],
        isError: true
      };
    }
  }
);
>>>>>>> ad7e7ec5
  return server;
}

// Enhanced MCP Token endpoint - user-specific tokens
app.post('/token', express.json(), (req, res) => {
  const { code, state } = req.body;
  
  console.log('Token exchange request from Claude:', { code: !!code, state });
  
  if (!code) {
    return res.status(400).json({ 
      error: 'invalid_request', 
      error_description: 'Missing authorization code' 
    });
  }
  
  // Look up the auth mapping with user context
  const authMapping = claudeTokens.get(`claude_auth_${code}`);
  
  if (!authMapping) {
    return res.status(400).json({ 
      error: 'invalid_grant', 
      error_description: 'Authorization code not found or expired' 
    });
  }
  
  // Clean up the auth code
  claudeTokens.delete(`claude_auth_${code}`);
  
  // Create user-specific access token with Claude user context
  const accessToken = `mcp_${authMapping.claude_user_id}_${authMapping.team_id}_${authMapping.user_id}_${Date.now()}`;
  
  // Store the mapping for this specific Claude user
  claudeTokens.set(accessToken, {
    team_id: authMapping.team_id,
    user_id: authMapping.user_id,
    claude_user_id: authMapping.claude_user_id,
    created_at: new Date().toISOString()
  });
  
  console.log(`🎫 Issued individual MCP token for Claude user ${authMapping.claude_user_id} → Slack ${authMapping.team_id}:${authMapping.user_id}`);
  
  res.json({
    access_token: accessToken,
    token_type: 'Bearer',
    expires_in: 3600,
    scope: 'slack:read slack:write',
    user_context: {
      claude_user_id: authMapping.claude_user_id,
      slack_team_id: authMapping.team_id,
      slack_user_id: authMapping.user_id
    }
  });
});

// Simplified auth page for Claude web users
app.get('/simple-auth', async (req, res) => {
  const baseUrl = getBaseUrl(req);
  const redirectUri = `${baseUrl}/oauth/callback`;
  
  const state = 'claude-web-' + crypto.randomBytes(16).toString('hex');
<<<<<<< HEAD
  const scopes = 'channels:read chat:write users:read channels:history im:history mpim:history search:read groups:read mpim:read channels:write groups:write im:write';
=======
  const scopes = 'channels:read chat:write users:read channels:history im:history mpim:history search:read groups:read mpim:read channels:write groups:write im:write files:write files:read';
>>>>>>> ad7e7ec5
  
  const authUrl = `https://slack.com/oauth/v2/authorize?client_id=${SLACK_CLIENT_ID}&user_scope=${encodeURIComponent(scopes)}&state=${state}&redirect_uri=${encodeURIComponent(redirectUri)}`;
  
  res.send(`
    <!DOCTYPE html>
    <html>
    <head>
      <title>Slack MCP Server - Multi-User Setup</title>
      <meta charset="utf-8">
      <meta name="viewport" content="width=device-width, initial-scale=1">
      <style>
        body { font-family: -apple-system, BlinkMacSystemFont, 'Segoe UI', Roboto, sans-serif; text-align: center; padding: 50px; background: #f5f5f5; }
        .container { max-width: 500px; margin: 0 auto; background: white; padding: 30px; border-radius: 10px; box-shadow: 0 2px 10px rgba(0,0,0,0.1); }
        .button { display: inline-block; padding: 12px 24px; background: #4A154B; color: white; text-decoration: none; border-radius: 5px; margin: 10px; }
        .step { margin: 20px 0; padding: 15px; background: #f8f9fa; border-radius: 5px; text-align: left; }
        .code { background: #e9ecef; padding: 2px 6px; border-radius: 3px; font-family: monospace; }
        .info { background: #d4edda; border: 1px solid #c3e6cb; padding: 10px; border-radius: 5px; margin: 10px 0; }
      </style>
    </head>
    <body>
      <div class="container">
        <h1>🔐 Slack MCP Server Setup</h1>
        
        <div class="info">
          <strong>🔒 Secure Individual Access:</strong> Each person must authenticate with their own Slack account. No shared access allowed.
        </div>
        
        <div class="step">
          <strong>Step 1:</strong> Connect Your Slack Account
          <br><br>
          <a href="${authUrl}" class="button">🔗 Connect My Slack Account</a>
          <br><small>This will connect YOUR Slack account specifically</small>
        </div>
        
        <div class="step">
          <strong>Step 2:</strong> Configure Claude
          <br><br>
          After authentication, use this URL in Claude:
          <br><code class="code">${baseUrl}/mcp</code>
        </div>
        
        <div class="step">
          <strong>Step 3:</strong> Test Your Connection
          <br><br>
          In Claude, try: "Show me my Slack channels"
        </div>
        
        <p><strong>Server Status:</strong> 
          <span style="color: green;">✅ Online</span> | 
          <span style="color: ${userTokens.size > 0 ? 'green' : 'orange'};">
            Connected Users: ${userTokens.size}
          </span>
        </p>
        
        <p><small>⚠️ Each user must authenticate individually. You cannot use someone else's Slack connection.</small></p>
      </div>
    </body>
    </html>
  `);
});

// MCP Authorization endpoint for Claude - now user-specific
app.get('/authorize', (req, res) => {
  const { state, redirect_uri } = req.query;
  
  if (!state || !redirect_uri) {
    return res.status(400).json({ 
      error: 'Missing required parameters', 
      details: 'state and redirect_uri are required' 
    });
  }
  
  // Generate unique identifier for this Claude user session
  const claudeUserId = `claude_${crypto.randomBytes(16).toString('hex')}`;
  
  // Store Claude's redirect info with user identifier
  const authSession = {
    claude_user_id: claudeUserId,
    claude_state: state,
    claude_redirect_uri: redirect_uri,
    timestamp: Date.now()
  };
  
  // Store session with unique key
  const sessionKey = `auth_${claudeUserId}_${crypto.randomBytes(8).toString('hex')}`;
  userTokens.set(sessionKey, authSession);
  
  // Redirect to Slack OAuth with user context
  const baseUrl = getBaseUrl(req);
  const slackOAuthUrl = `${baseUrl}/oauth/slack?auth_session=${sessionKey}&claude_user=${claudeUserId}`;
  
  console.log(`🔐 Claude user ${claudeUserId} starting OAuth flow`);
  res.redirect(slackOAuthUrl);
});

// OAuth endpoints with user context
app.get('/oauth/slack', (req, res) => {
  const baseUrl = getBaseUrl(req);
  const redirectUri = `${baseUrl}/oauth/callback`;
  
  console.log('OAuth request - Base URL:', baseUrl);
  console.log('OAuth request - Redirect URI:', redirectUri);
<<<<<<< HEAD
  
  // Get auth session and user context from query params
  const authSession = req.query.auth_session;
  const claudeUser = req.query.claude_user;
  
=======
  
  // Get auth session and user context from query params
  const authSession = req.query.auth_session;
  const claudeUser = req.query.claude_user;
  
>>>>>>> ad7e7ec5
  const state = authSession || crypto.randomBytes(16).toString('hex');
  const scopes = 'channels:read chat:write users:read channels:history im:history mpim:history search:read groups:read mpim:read channels:write groups:write im:write';
  
  const authUrl = `https://slack.com/oauth/v2/authorize?client_id=${SLACK_CLIENT_ID}&user_scope=${encodeURIComponent(scopes)}&state=${state}&redirect_uri=${encodeURIComponent(redirectUri)}`;
  
  console.log(`🔗 OAuth redirect for Claude user ${claudeUser || 'unknown'}:`, authUrl);
  res.redirect(authUrl);
});

app.get('/oauth/callback', async (req, res) => {
  const baseUrl = getBaseUrl(req);
  const redirectUri = `${baseUrl}/oauth/callback`;
  
  const { code, state, error } = req.query;
  
  console.log('OAuth callback received:', { code: !!code, state, error });
  
  if (error) {
    console.error('OAuth error received:', error);
    return res.status(400).json({ error: 'OAuth error', details: error });
  }
  
  if (!code) {
    console.error('No authorization code received');
    return res.status(400).json({ error: 'Missing authorization code' });
  }
  
  try {
    console.log('Exchanging code for token...');
    const response = await fetch('https://slack.com/api/oauth.v2.access', {
      method: 'POST',
      headers: {
        'Content-Type': 'application/x-www-form-urlencoded',
      },
      body: new URLSearchParams({
        client_id: SLACK_CLIENT_ID,
        client_secret: SLACK_CLIENT_SECRET,
        code: code,
        redirect_uri: redirectUri,
      }),
    });
    
    const data = await response.json();
    console.log('OAuth response:', JSON.stringify(data, null, 2));
    
    if (!data.ok) {
      console.error('OAuth token exchange failed:', data.error);
      return res.status(400).json({ error: 'OAuth token exchange failed', details: data.error });
    }
    
    // Store the token with enhanced user context
    const userId = data.authed_user.id;
    const teamId = data.team.id;
    const tokenKey = `${teamId}:${userId}`;
    
    // Try to get a better user name by calling the Slack API
    let userName = data.authed_user.name || 'Unknown';
    try {
      const tempSlack = new WebClient(data.authed_user.access_token);
      const userInfo = await tempSlack.users.info({ user: userId });
      userName = userInfo.user.real_name || userInfo.user.name || userInfo.user.profile?.display_name || data.authed_user.name || `User_${userId.substring(0, 8)}`;
    } catch (e) {
      console.log('Could not fetch user details, using fallback name');
      userName = data.authed_user.name || `User_${userId.substring(0, 8)}`;
    }

    const tokenData = {
      access_token: data.authed_user.access_token,
      team_id: teamId,
      user_id: userId,
      team_name: data.team.name,
      user_name: userName,
      scope: data.authed_user.scope,
      created_at: new Date().toISOString()
    };
    
    userTokens.set(tokenKey, tokenData);
    console.log(`✅ Slack token stored for user: ${tokenData.user_name} (${tokenKey})`);
    
    // Check if this was initiated from Claude
    const authSession = userTokens.get(state);
    
    if (authSession && authSession.claude_user_id) {
      // This was initiated from Claude - redirect back to Claude with user-specific token
      console.log(`Redirecting Claude user ${authSession.claude_user_id} back to Claude`);
      
      // Clean up the session
      userTokens.delete(state);
      
      // Create an authorization code for Claude with user context
      const claudeAuthCode = crypto.randomBytes(32).toString('hex');
      
      // Store the mapping between auth code and SPECIFIC user token
      claudeTokens.set(`claude_auth_${claudeAuthCode}`, {
        team_id: teamId,
        user_id: userId,
        claude_user_id: authSession.claude_user_id,
        created_at: new Date().toISOString()
      });
      
      // Redirect back to Claude with authorization code
      const claudeCallbackUrl = `${authSession.claude_redirect_uri}?code=${claudeAuthCode}&state=${authSession.claude_state}`;
      
      console.log(`Redirecting Claude user ${authSession.claude_user_id} back with callback URL`);
      
      // Show success page with user-specific information
      return res.send(`
        <!DOCTYPE html>
        <html>
        <head>
          <title>Individual Authentication Successful</title>
          <meta charset="utf-8">
          <meta name="viewport" content="width=device-width, initial-scale=1">
          <style>
            body { font-family: -apple-system, BlinkMacSystemFont, 'Segoe UI', Roboto, sans-serif; text-align: center; padding: 50px; background: #f5f5f5; }
            .container { max-width: 450px; margin: 0 auto; background: white; padding: 30px; border-radius: 10px; box-shadow: 0 2px 10px rgba(0,0,0,0.1); }
            .success { color: #28a745; font-size: 18px; margin-bottom: 20px; }
            .info { color: #666; margin-bottom: 20px; }
            .button { display: inline-block; padding: 10px 20px; background: #007bff; color: white; text-decoration: none; border-radius: 5px; }
            .spinner { border: 2px solid #f3f3f3; border-top: 2px solid #007bff; border-radius: 50%; width: 20px; height: 20px; animation: spin 1s linear infinite; margin: 20px auto; }
            @keyframes spin { 0% { transform: rotate(0deg); } 100% { transform: rotate(360deg); } }
            .highlight { background: #e7f3ff; padding: 10px; border-radius: 5px; margin: 10px 0; }
            .security { background: #d4edda; border: 1px solid #c3e6cb; padding: 10px; border-radius: 5px; margin: 10px 0; }
          </style>
        </head>
        <body>
          <div class="container">
            <h1>✅ Your Personal Slack Connection!</h1>
            <div class="success">Your individual Slack account has been connected to Claude.</div>
            
            <div class="security">
              <strong>🔒 Private Connection:</strong> This connection is yours alone. Other Claude users cannot access your Slack account.
            </div>
            
            <div class="highlight">
              <strong>Your Connection Details:</strong><br>
              <strong>Workspace:</strong> ${data.team.name}<br>
              <strong>Your Name:</strong> ${userName}<br>
              <strong>Claude User:</strong> ${authSession.claude_user_id.substring(0, 12)}...<br>
              <strong>Permissions:</strong> ${data.authed_user.scope.split(',').length} scopes
            </div>
            <div class="spinner"></div>
            <p>Redirecting back to Claude...</p>
            <p><a href="${claudeCallbackUrl}" class="button">Continue to Claude</a></p>
          </div>
          <script>
            // Auto-redirect after 3 seconds
            setTimeout(() => {
              window.location.href = "${claudeCallbackUrl}";
            }, 3000);
          </script>
        </body>
        </html>
      `);
    } else {
      // Direct Slack auth - show success message
      res.json({ 
        success: true, 
        message: 'Successfully authenticated with Slack',
        user_data: {
          team: data.team.name,
          user: userName,
          team_id: teamId,
          user_id: userId,
          scopes: data.authed_user.scope.split(',').length
        },
        next_step: 'You can now connect this server to Claude using the MCP endpoint'
      });
    }
    
  } catch (error) {
    console.error('OAuth callback error:', error);
    res.status(500).json({ error: 'Internal server error', details: error.message });
  }
});

// Debug endpoint to show connected users
app.get('/debug/users', async (req, res) => {
  const connectedUsers = Array.from(userTokens.entries())
    .filter(([key, value]) => key.includes(':') && value.access_token)
    .map(([key, value]) => ({
      key: key,
      team_name: value.team_name,
      user_name: value.user_name,
      scopes: value.scope ? value.scope.split(',').length : 0,
      created_at: value.created_at
    }));
  
  const activeSessions = Array.from(sessionUsers.entries()).map(([sessionId, tokenData]) => ({
    session_id: sessionId,
    user_name: tokenData.user_name,
    team_name: tokenData.team_name
  }));
  
  res.json({
    success: true,
    connected_users: connectedUsers,
    active_mcp_sessions: activeSessions,
    claude_tokens: claudeTokens.size,
    total_users: connectedUsers.length
  });
});

// Health check endpoint
app.get('/health', (req, res) => {
  res.json({ 
    status: 'healthy', 
    timestamp: new Date().toISOString(),
    connected_users: userTokens.size,
    active_sessions: mcpTransports.size,
    claude_tokens: claudeTokens.size
  });
});

// Info endpoint
app.get('/info', (req, res) => {
  const baseUrl = getBaseUrl(req);
  
  res.json({
    app_name: 'Slack MCP Server - Multi-User',
    version: '2.0.0',
    base_url: baseUrl,
    status: 'online',
    authentication: {
      connected_users: userTokens.size,
      active_sessions: mcpTransports.size,
      claude_tokens: claudeTokens.size,
      slack_teams: Array.from(userTokens.entries())
        .filter(([key, value]) => key.includes(':') && value.team_name)
        .map(([key, value]) => ({
          team_name: value.team_name,
          user_name: value.user_name,
          team_id: value.team_id
        }))
    },
    endpoints: {
      simple_auth: `${baseUrl}/simple-auth`,
      oauth_slack: `${baseUrl}/oauth/slack`,
      mcp_endpoint: `${baseUrl}/mcp`,
      debug_users: `${baseUrl}/debug/users`,
      health_check: `${baseUrl}/health`
    },
    features: [
      "🔒 Individual authentication required",
      "🚫 No shared or fallback tokens",
      "👤 Each user must connect their own Slack", 
      "📊 User activity tracking",
      "🎫 Secure token isolation"
    ]
  });
<<<<<<< HEAD
});

// Add CORS middleware for Claude integration
app.use((req, res, next) => {
  res.header('Access-Control-Allow-Origin', '*');
  res.header('Access-Control-Allow-Methods', 'GET, POST, PUT, DELETE, OPTIONS');
  res.header('Access-Control-Allow-Headers', 'Origin, X-Requested-With, Content-Type, Accept, Authorization, mcp-session-id');
  res.header('Access-Control-Expose-Headers', 'mcp-session-id');
  
  if (req.method === 'OPTIONS') {
    res.sendStatus(200);
  } else {
    next();
  }
});

=======
});

// Add CORS middleware for Claude integration
app.use((req, res, next) => {
  res.header('Access-Control-Allow-Origin', '*');
  res.header('Access-Control-Allow-Methods', 'GET, POST, PUT, DELETE, OPTIONS');
  res.header('Access-Control-Allow-Headers', 'Origin, X-Requested-With, Content-Type, Accept, Authorization, mcp-session-id');
  res.header('Access-Control-Expose-Headers', 'mcp-session-id');
  
  if (req.method === 'OPTIONS') {
    res.sendStatus(200);
  } else {
    next();
  }
});

>>>>>>> ad7e7ec5
// Enhanced MCP endpoint with smart user selection
app.post('/mcp', async (req, res) => {
  console.log('📡 MCP request received:', req.body?.method || 'unknown');
  
  try {
    const sessionId = req.headers['mcp-session-id'] || randomUUID();
    let transport = mcpTransports.get(sessionId);
    
    // Handle initialize request with smart user selection
    if (req.body?.method === 'initialize') {
      console.log('🚀 Initialize request - session:', sessionId);
      
      if (!transport) {
        // Get user token data - NO FALLBACKS, user must authenticate themselves
        let tokenData = null;
        
        const authHeader = req.headers.authorization;
        if (authHeader && authHeader.startsWith('Bearer ')) {
          const token = authHeader.substring(7);
          tokenData = getUserTokenData(token);
          
          if (tokenData) {
            console.log(`🎫 Using authenticated token for ${tokenData.user_name}`);
          } else {
            console.log('❌ Invalid or expired token provided');
            return res.status(401).json({
              jsonrpc: '2.0',
              error: {
                code: -32000,
                message: 'Invalid or expired authentication token. Please re-authenticate via /simple-auth.'
              },
              id: req.body?.id || null
            });
          }
        } else if (sessionUsers.has(sessionId)) {
          tokenData = sessionUsers.get(sessionId);
          console.log(`🔄 Reusing session for ${tokenData.user_name}`);
        } else {
          // NO FALLBACK - user must authenticate
          console.log('❌ No authentication provided - user must authenticate');
          return res.status(401).json({
            jsonrpc: '2.0',
            error: {
              code: -32000,
              message: 'Authentication required. Please authenticate with your own Slack account via /simple-auth first.'
            },
            id: req.body?.id || null
          });
        }
        
        console.log(`✅ Creating session for user: ${tokenData.user_name} (${tokenData.team_name})`);
        
        // Create new transport for this session
        transport = new StreamableHTTPServerTransport({
          sessionIdGenerator: () => sessionId,
          onsessioninitialized: (sid) => {
            console.log('📡 MCP session initialized:', sid);
          }
        });
        
        transport.onclose = () => {
          console.log('📡 MCP session closed:', sessionId);
          mcpTransports.delete(sessionId);
          sessionUsers.delete(sessionId);
        };
        
        mcpTransports.set(sessionId, transport);
        sessionUsers.set(sessionId, tokenData);
        
        // Create user-specific MCP server
        const mcpServer = createMCPServer(tokenData, sessionId);
        
        // Connect server to transport
        await mcpServer.connect(transport);
        
        console.log(`✅ MCP server connected for ${tokenData.user_name}`);
      }
      
      // Handle the initialize request
      await transport.handleRequest(req, res, req.body);
      return;
<<<<<<< HEAD
    }
    
    // For other requests, check if transport exists
    if (!transport) {
      console.log('❌ No transport found for session:', sessionId);
      return res.status(400).json({
        jsonrpc: '2.0',
        error: {
          code: -32000,
          message: 'Session not found. Please initialize first.'
        },
        id: req.body?.id || null
      });
    }
    
=======
    }
    
    // For other requests, check if transport exists
    if (!transport) {
      console.log('❌ No transport found for session:', sessionId);
      return res.status(400).json({
        jsonrpc: '2.0',
        error: {
          code: -32000,
          message: 'Session not found. Please initialize first.'
        },
        id: req.body?.id || null
      });
    }
    
>>>>>>> ad7e7ec5
    // Handle the request through the existing transport
    await transport.handleRequest(req, res, req.body);
    
  } catch (error) {
    console.error('❌ MCP endpoint error:', error);
    res.status(500).json({
      jsonrpc: '2.0',
      error: {
        code: -32603,
        message: 'Internal server error',
        details: error.message
      },
      id: req.body?.id || null
    });
  }
});

// Handle GET requests for server-to-client notifications via SSE
app.get('/mcp', async (req, res) => {
  const sessionId = req.headers['mcp-session-id'];
  
  if (!sessionId) {
    return res.status(400).send('Missing session ID');
  }
  
  const transport = mcpTransports.get(sessionId);
  
  if (!transport) {
    return res.status(404).send('Session not found');
  }
  
  try {
    await transport.handleRequest(req, res);
  } catch (error) {
    console.error('❌ MCP GET error:', error);
    res.status(500).send('Internal server error');
  }
});

// Handle DELETE requests for session termination
app.delete('/mcp', async (req, res) => {
  const sessionId = req.headers['mcp-session-id'];
  
  if (!sessionId) {
    return res.status(400).send('Missing session ID');
  }
  
  const transport = mcpTransports.get(sessionId);
  
  if (!transport) {
    return res.status(404).send('Session not found');
  }
  
  try {
    await transport.handleRequest(req, res);
    mcpTransports.delete(sessionId);
    sessionUsers.delete(sessionId);
    console.log('🗑️ Session terminated:', sessionId);
  } catch (error) {
    console.error('❌ MCP DELETE error:', error);
    res.status(500).send('Internal server error');
  }
});

// Start the Express server
app.listen(port, () => {
  console.log(`🚀 Multi-User Slack MCP Server listening on port ${port}`);
  console.log(`❤️ Health check: http://localhost:${port}/health`);
  console.log(`📝 Info: http://localhost:${port}/info`);
  console.log(`👥 Simple auth: http://localhost:${port}/simple-auth`);
  console.log(`🔌 MCP Endpoint: http://localhost:${port}/mcp`);
});

// Handle process termination
process.on('SIGINT', async () => {
  console.log('Shutting down multi-user server...');
  
  // Close all MCP transports
  for (const [sessionId, transport] of mcpTransports) {
    try {
      await transport.close();
      console.log(`Closed MCP transport for session: ${sessionId}`);
    } catch (error) {
      console.error(`Error closing transport ${sessionId}:`, error);
    }
  }
  
  process.exit(0);
});

export default app;<|MERGE_RESOLUTION|>--- conflicted
+++ resolved
@@ -501,9 +501,6 @@
       }
     }
   );
-<<<<<<< HEAD
-
-=======
 // Add this new tool after the existing tools in the createMCPServer function
 
 // Tool 10: Upload file or image
@@ -924,7 +921,6 @@
     }
   }
 );
->>>>>>> ad7e7ec5
   return server;
 }
 
@@ -986,11 +982,7 @@
   const redirectUri = `${baseUrl}/oauth/callback`;
   
   const state = 'claude-web-' + crypto.randomBytes(16).toString('hex');
-<<<<<<< HEAD
-  const scopes = 'channels:read chat:write users:read channels:history im:history mpim:history search:read groups:read mpim:read channels:write groups:write im:write';
-=======
   const scopes = 'channels:read chat:write users:read channels:history im:history mpim:history search:read groups:read mpim:read channels:write groups:write im:write files:write files:read';
->>>>>>> ad7e7ec5
   
   const authUrl = `https://slack.com/oauth/v2/authorize?client_id=${SLACK_CLIENT_ID}&user_scope=${encodeURIComponent(scopes)}&state=${state}&redirect_uri=${encodeURIComponent(redirectUri)}`;
   
@@ -1093,19 +1085,11 @@
   
   console.log('OAuth request - Base URL:', baseUrl);
   console.log('OAuth request - Redirect URI:', redirectUri);
-<<<<<<< HEAD
   
   // Get auth session and user context from query params
   const authSession = req.query.auth_session;
   const claudeUser = req.query.claude_user;
   
-=======
-  
-  // Get auth session and user context from query params
-  const authSession = req.query.auth_session;
-  const claudeUser = req.query.claude_user;
-  
->>>>>>> ad7e7ec5
   const state = authSession || crypto.randomBytes(16).toString('hex');
   const scopes = 'channels:read chat:write users:read channels:history im:history mpim:history search:read groups:read mpim:read channels:write groups:write im:write';
   
@@ -1356,7 +1340,6 @@
       "🎫 Secure token isolation"
     ]
   });
-<<<<<<< HEAD
 });
 
 // Add CORS middleware for Claude integration
@@ -1373,24 +1356,6 @@
   }
 });
 
-=======
-});
-
-// Add CORS middleware for Claude integration
-app.use((req, res, next) => {
-  res.header('Access-Control-Allow-Origin', '*');
-  res.header('Access-Control-Allow-Methods', 'GET, POST, PUT, DELETE, OPTIONS');
-  res.header('Access-Control-Allow-Headers', 'Origin, X-Requested-With, Content-Type, Accept, Authorization, mcp-session-id');
-  res.header('Access-Control-Expose-Headers', 'mcp-session-id');
-  
-  if (req.method === 'OPTIONS') {
-    res.sendStatus(200);
-  } else {
-    next();
-  }
-});
-
->>>>>>> ad7e7ec5
 // Enhanced MCP endpoint with smart user selection
 app.post('/mcp', async (req, res) => {
   console.log('📡 MCP request received:', req.body?.method || 'unknown');
@@ -1472,7 +1437,6 @@
       // Handle the initialize request
       await transport.handleRequest(req, res, req.body);
       return;
-<<<<<<< HEAD
     }
     
     // For other requests, check if transport exists
@@ -1488,23 +1452,6 @@
       });
     }
     
-=======
-    }
-    
-    // For other requests, check if transport exists
-    if (!transport) {
-      console.log('❌ No transport found for session:', sessionId);
-      return res.status(400).json({
-        jsonrpc: '2.0',
-        error: {
-          code: -32000,
-          message: 'Session not found. Please initialize first.'
-        },
-        id: req.body?.id || null
-      });
-    }
-    
->>>>>>> ad7e7ec5
     // Handle the request through the existing transport
     await transport.handleRequest(req, res, req.body);
     
